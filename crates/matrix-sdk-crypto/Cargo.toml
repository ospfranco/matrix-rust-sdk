[package]
authors = ["Damir Jelić <poljar@termina.org.uk>"]
description = "Matrix encryption library"
edition = "2021"
homepage = "https://github.com/matrix-org/matrix-rust-sdk"
keywords = ["matrix", "chat", "messaging", "ruma", "nio"]
license = "Apache-2.0"
name = "matrix-sdk-crypto"
readme = "README.md"
repository = "https://github.com/matrix-org/matrix-rust-sdk"
rust-version = "1.56"
version = "0.4.1"

[package.metadata.docs.rs]
features = ["docs"]
rustdoc-args = ["--cfg", "feature=\"docs\""]

[features]
default = ["backups_v1"]
qrcode = ["matrix-qrcode"]
backups_v1 = []
sled_cryptostore = ["sled"]
docs = ["sled_cryptostore"]
indexeddb_cryptostore = ["indexed_db_futures", "wasm-bindgen"]

[dependencies]
aes = { version = "0.7.4", features = ["ctr"] }
aes-gcm = "0.9.2"
atomic = "0.5.0"
base64 = "0.13.0"
bs58 = "0.4.0"
byteorder = "1.4.3"
dashmap = "4.0.2"
futures-util = { version = "0.3.15", default-features = false }
getrandom = "0.2.3"
hmac = "0.11.0"
matrix-qrcode = { version = "0.2.0", path = "../matrix-qrcode", optional = true }
matrix-sdk-common = { version = "0.4.0", path = "../matrix-sdk-common" }
olm-rs = { version = "2.1", features = ["serde"] }
pbkdf2 = { version = "0.9.0", default-features = false }
rand = "0.8.4"
serde = { version = "1.0.126", features = ["derive", "rc"] }
serde_json = "1.0.64"
sha2 = "0.9.5"
sled = { version = "0.34.6", optional = true }
thiserror = "1.0.25"
tracing = "0.1.26"
zeroize = { version = "1.3.0", features = ["zeroize_derive"] }

<<<<<<< HEAD
## Feature indexeddb-state-store
indexed_db_futures = { version = "0.2.0", optional = true }
wasm-bindgen = { version = "0.2.74", features = ["serde-serialize"], optional = true }
=======
[dependencies.ruma]
git = "https://github.com/ruma/ruma/"
rev = "fdbc4d6d1dd273c8a6ac95b329943ed8c68df70d"
features = ["client-api-c", "unstable-pre-spec"]
>>>>>>> 009ead2e

[dev-dependencies]
futures = { version = "0.3.15", default-features = false, features = ["executor"] }
http = "0.2.4"
indoc = "1.0.3"
matches = "0.1.8"
matrix-sdk-test = { version = "0.4.0", path = "../matrix-sdk-test" }

[target.'cfg(not(target_arch = "wasm32"))'.dev-dependencies]
criterion = { version = "0.3.4", features = [
    "async",
    "async_tokio",
    "html_reports",
] }
proptest = "1.0.0"
tempfile = "3.2.0"
tokio = { version = "1.7.1", default-features = false, features = [
    "rt-multi-thread",
    "macros",
] }
lazy_static = "1.4"

[target.'cfg(target_os = "linux")'.dev-dependencies]
criterion = { version = "0.3.4", features = ["async", "html_reports"] }
pprof = { version = "0.5.0", features = ["flamegraph", "criterion"] }

[target.'cfg(target_arch = "wasm32")'.dev-dependencies]
wasm-bindgen-test = "0.3.24"

[[bench]]
name = "crypto_bench"
harness = false
required-features = ["sled_cryptostore"]<|MERGE_RESOLUTION|>--- conflicted
+++ resolved
@@ -47,16 +47,13 @@
 tracing = "0.1.26"
 zeroize = { version = "1.3.0", features = ["zeroize_derive"] }
 
-<<<<<<< HEAD
 ## Feature indexeddb-state-store
 indexed_db_futures = { version = "0.2.0", optional = true }
 wasm-bindgen = { version = "0.2.74", features = ["serde-serialize"], optional = true }
-=======
 [dependencies.ruma]
 git = "https://github.com/ruma/ruma/"
 rev = "fdbc4d6d1dd273c8a6ac95b329943ed8c68df70d"
 features = ["client-api-c", "unstable-pre-spec"]
->>>>>>> 009ead2e
 
 [dev-dependencies]
 futures = { version = "0.3.15", default-features = false, features = ["executor"] }
